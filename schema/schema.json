--- conflicted
+++ resolved
@@ -667,7 +667,19 @@
       "x-method": "initialize",
       "x-side": "agent"
     },
-<<<<<<< HEAD
+    "KillTerminalRequest": {
+      "properties": {
+        "sessionId": {
+          "$ref": "#/$defs/SessionId"
+        },
+        "terminalId": {
+          "type": "string"
+        }
+      },
+      "required": ["sessionId", "terminalId"],
+      "type": "object",
+      "x-docs-ignore": true
+    },
     "ListCommandsRequest": {
       "description": "Request parameters for listing available commands.",
       "properties": {
@@ -696,20 +708,6 @@
       "type": "object",
       "x-method": "session/list_commands",
       "x-side": "agent"
-=======
-    "KillTerminalRequest": {
-      "properties": {
-        "sessionId": {
-          "$ref": "#/$defs/SessionId"
-        },
-        "terminalId": {
-          "type": "string"
-        }
-      },
-      "required": ["sessionId", "terminalId"],
-      "type": "object",
-      "x-docs-ignore": true
->>>>>>> d43b72ff
     },
     "LoadSessionRequest": {
       "description": "Request parameters for loading an existing session.\n\nOnly available if the agent supports the `loadSession` capability.\n\nSee protocol docs: [Loading Sessions](https://agentclientprotocol.com/protocol/session-setup#loading-sessions)",
