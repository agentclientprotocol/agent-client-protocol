--- conflicted
+++ resolved
@@ -1932,7 +1932,24 @@
       "enum": ["assistant", "user"],
       "type": "string"
     },
-<<<<<<< HEAD
+    "SelectedPermissionOutcome": {
+      "description": "The user selected one of the provided options.",
+      "properties": {
+        "_meta": {
+          "description": "Extension point for implementations"
+        },
+        "optionId": {
+          "allOf": [
+            {
+              "$ref": "#/$defs/PermissionOptionId"
+            }
+          ],
+          "description": "The ID of the option the user selected."
+        }
+      },
+      "required": ["optionId"],
+      "type": "object"
+    },
     "SessionCapabilities": {
       "description": "Session capabilities supported by the agent.\n\nAs a baseline, all Agents **MUST** support `session/new`, `session/prompt`, `session/cancel`, and `session/update`.\n\nOptionally, they **MAY** support other session methods and notifications by specifying additional capabilities.\n\nNote: `session/load` is still handled by the top-level `load_session` capability. This will be unified in future versions of the protocol.\n\nSee protocol docs: [Session Capabilities](https://agentclientprotocol.com/protocol/initialization#session-capabilities)",
       "properties": {
@@ -1940,24 +1957,6 @@
           "description": "Extension point for implementations"
         }
       },
-=======
-    "SelectedPermissionOutcome": {
-      "description": "The user selected one of the provided options.",
-      "properties": {
-        "_meta": {
-          "description": "Extension point for implementations"
-        },
-        "optionId": {
-          "allOf": [
-            {
-              "$ref": "#/$defs/PermissionOptionId"
-            }
-          ],
-          "description": "The ID of the option the user selected."
-        }
-      },
-      "required": ["optionId"],
->>>>>>> 0a16b7ec
       "type": "object"
     },
     "SessionId": {
