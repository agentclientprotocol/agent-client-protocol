--- conflicted
+++ resolved
@@ -748,7 +748,6 @@
       "x-method": "session/load",
       "x-side": "agent"
     },
-<<<<<<< HEAD
     "LoadSessionResponse": {
       "description": "Response from loading an existing session.",
       "properties": {
@@ -766,12 +765,8 @@
       },
       "type": "object"
     },
-    "McpServer": {
-      "description": "Configuration for connecting to an MCP (Model Context Protocol) server.\n\nMCP servers provide tools and context that the agent can use when\nprocessing prompts.\n\nSee protocol docs: [MCP Servers](https://agentclientprotocol.com/protocol/session-setup#mcp-servers)",
-=======
     "McpCapabilities": {
       "description": "MCP capabilities supported by the agent",
->>>>>>> 74aa838d
       "properties": {
         "http": {
           "default": false,
