---
title: "Schema"
description: "Schema definitions for the Agent Client Protocol"
---

## Agent

Defines the interface that all ACP-compliant agents must implement.

Agents are programs that use generative AI to autonomously modify code. They handle
requests from clients and execute tasks using language models and tools.

### <span class="font-mono">authenticate</span>

Authenticates the client using the specified authentication method.

Called when the agent requires authentication before allowing session creation.
The client provides the authentication method ID that was advertised during initialization.

After successful authentication, the client can proceed to create sessions with
`new_session` without receiving an `auth_required` error.

See protocol docs: [Initialization](https://agentclientprotocol.com/protocol/initialization)

#### <span class="font-mono">AuthenticateRequest</span>

Request parameters for the authenticate method.

Specifies which authentication method to use.

**Type:** Object

**Properties:**

<ResponseField name="_meta" type={"object"}>
  Extension point for implementations
</ResponseField>
<ResponseField name="methodId" type={"string"} required>
  The ID of the authentication method to use. Must be one of the methods
  advertised in the initialize response.
</ResponseField>

#### <span class="font-mono">AuthenticateResponse</span>

Response to the `authenticate` method.

**Type:** Object

**Properties:**

<ResponseField name="_meta" type={"object"}>
  Extension point for implementations
</ResponseField>

### <span class="font-mono">initialize</span>

Establishes the connection with a client and negotiates protocol capabilities.

This method is called once at the beginning of the connection to:

- Negotiate the protocol version to use
- Exchange capability information between client and agent
- Determine available authentication methods

The agent should respond with its supported protocol version and capabilities.

See protocol docs: [Initialization](https://agentclientprotocol.com/protocol/initialization)

#### <span class="font-mono">InitializeRequest</span>

Request parameters for the initialize method.

Sent by the client to establish connection and negotiate capabilities.

See protocol docs: [Initialization](https://agentclientprotocol.com/protocol/initialization)

**Type:** Object

**Properties:**

<ResponseField name="_meta" type={"object"} >
  Extension point for implementations
</ResponseField>
<ResponseField name="clientCapabilities" type={<a href="#clientcapabilities">ClientCapabilities</a>} >
  Capabilities supported by the client.

    - Default: `{"fs":{"readTextFile":false,"writeTextFile":false},"terminal":false}`

</ResponseField>
<ResponseField name="clientInfo" type={<><span><a href="#implementation">Implementation</a></span><span> | null</span></>} >
  Information about the Client name and version sent to the Agent.

Note: in future versions of the protocol, this will be required.

</ResponseField>
<ResponseField name="protocolVersion" type={<a href="#protocolversion">ProtocolVersion</a>} required>
  The latest protocol version supported by the client.
</ResponseField>

#### <span class="font-mono">InitializeResponse</span>

Response to the `initialize` method.

Contains the negotiated protocol version and agent capabilities.

See protocol docs: [Initialization](https://agentclientprotocol.com/protocol/initialization)

**Type:** Object

**Properties:**

<ResponseField name="_meta" type={"object"} >
  Extension point for implementations
</ResponseField>
<ResponseField name="agentCapabilities" type={<a href="#agentcapabilities">AgentCapabilities</a>} >
  Capabilities supported by the agent.

    - Default: `{"loadSession":false,"mcpCapabilities":{"http":false,"sse":false},"promptCapabilities":{"audio":false,"embeddedContext":false,"image":false},"sessionCapabilities":{}}`

</ResponseField>
<ResponseField name="agentInfo" type={<><span><a href="#implementation">Implementation</a></span><span> | null</span></>} >
  Information about the Agent name and version sent to the Client.

Note: in future versions of the protocol, this will be required.

</ResponseField>
<ResponseField name="authMethods" type={<><span><a href="#authmethod">AuthMethod</a></span><span>[]</span></>} >
  Authentication methods supported by the agent.

    - Default: `[]`

</ResponseField>
<ResponseField name="protocolVersion" type={<a href="#protocolversion">ProtocolVersion</a>} required>
  The protocol version the client specified if supported by the agent,
or the latest protocol version supported by the agent.

The client should disconnect, if it doesn't support this version.

</ResponseField>

<a id="session-cancel"></a>
### <span class="font-mono">session/cancel</span>

Cancels ongoing operations for a session.

This is a notification sent by the client to cancel an ongoing prompt turn.

Upon receiving this notification, the Agent SHOULD:

- Stop all language model requests as soon as possible
- Abort all tool call invocations in progress
- Send any pending `session/update` notifications
- Respond to the original `session/prompt` request with `StopReason::Cancelled`

See protocol docs: [Cancellation](https://agentclientprotocol.com/protocol/prompt-turn#cancellation)

#### <span class="font-mono">CancelNotification</span>

Notification to cancel ongoing operations for a session.

See protocol docs: [Cancellation](https://agentclientprotocol.com/protocol/prompt-turn#cancellation)

**Type:** Object

**Properties:**

<ResponseField name="_meta" type={"object"}>
  Extension point for implementations
</ResponseField>
<ResponseField
  name="sessionId"
  type={<a href="#sessionid">SessionId</a>}
  required
>
  The ID of the session to cancel operations for.
</ResponseField>

<a id="session-load"></a>
### <span class="font-mono">session/load</span>

Loads an existing session to resume a previous conversation.

This method is only available if the agent advertises the `loadSession` capability.

The agent should:

- Restore the session context and conversation history
- Connect to the specified MCP servers
- Stream the entire conversation history back to the client via notifications

See protocol docs: [Loading Sessions](https://agentclientprotocol.com/protocol/session-setup#loading-sessions)

#### <span class="font-mono">LoadSessionRequest</span>

Request parameters for loading an existing session.

Only available if the Agent supports the `loadSession` capability.

See protocol docs: [Loading Sessions](https://agentclientprotocol.com/protocol/session-setup#loading-sessions)

**Type:** Object

**Properties:**

<ResponseField name="_meta" type={"object"}>
  Extension point for implementations
</ResponseField>
<ResponseField name="cwd" type={"string"} required>
  The working directory for this session.
</ResponseField>
<ResponseField
  name="mcpServers"
  type={
    <>
      <span>
        <a href="#mcpserver">McpServer</a>
      </span>
      <span>[]</span>
    </>
  }
  required
>
  List of MCP servers to connect to for this session.
</ResponseField>
<ResponseField
  name="sessionId"
  type={<a href="#sessionid">SessionId</a>}
  required
>
  The ID of the session to load.
</ResponseField>

#### <span class="font-mono">LoadSessionResponse</span>

Response from loading an existing session.

**Type:** Object

**Properties:**

<ResponseField name="_meta" type={"object"} >
  Extension point for implementations
</ResponseField>
<ResponseField name="modes" type={<><span><a href="#sessionmodestate">SessionModeState</a></span><span> | null</span></>} >
  Initial mode state if supported by the Agent

See protocol docs: [Session Modes](https://agentclientprotocol.com/protocol/session-modes)

</ResponseField>

<a id="session-new"></a>
### <span class="font-mono">session/new</span>

Creates a new conversation session with the agent.

Sessions represent independent conversation contexts with their own history and state.

The agent should:

- Create a new session context
- Connect to any specified MCP servers
- Return a unique session ID for future requests

May return an `auth_required` error if the agent requires authentication.

See protocol docs: [Session Setup](https://agentclientprotocol.com/protocol/session-setup)

#### <span class="font-mono">NewSessionRequest</span>

Request parameters for creating a new session.

See protocol docs: [Creating a Session](https://agentclientprotocol.com/protocol/session-setup#creating-a-session)

**Type:** Object

**Properties:**

<ResponseField name="_meta" type={"object"}>
  Extension point for implementations
</ResponseField>
<ResponseField name="cwd" type={"string"} required>
  The working directory for this session. Must be an absolute path.
</ResponseField>
<ResponseField
  name="mcpServers"
  type={
    <>
      <span>
        <a href="#mcpserver">McpServer</a>
      </span>
      <span>[]</span>
    </>
  }
  required
>
  List of MCP (Model Context Protocol) servers the agent should connect to.
</ResponseField>

#### <span class="font-mono">NewSessionResponse</span>

Response from creating a new session.

See protocol docs: [Creating a Session](https://agentclientprotocol.com/protocol/session-setup#creating-a-session)

**Type:** Object

**Properties:**

<ResponseField name="_meta" type={"object"} >
  Extension point for implementations
</ResponseField>
<ResponseField name="modes" type={<><span><a href="#sessionmodestate">SessionModeState</a></span><span> | null</span></>} >
  Initial mode state if supported by the Agent

See protocol docs: [Session Modes](https://agentclientprotocol.com/protocol/session-modes)

</ResponseField>
<ResponseField name="sessionId" type={<a href="#sessionid">SessionId</a>} required>
  Unique identifier for the created session.

Used in all subsequent requests for this conversation.

</ResponseField>

<a id="session-prompt"></a>
### <span class="font-mono">session/prompt</span>

Processes a user prompt within a session.

This method handles the whole lifecycle of a prompt:

- Receives user messages with optional context (files, images, etc.)
- Processes the prompt using language models
- Reports language model content and tool calls to the Clients
- Requests permission to run tools
- Executes any requested tool calls
- Returns when the turn is complete with a stop reason

See protocol docs: [Prompt Turn](https://agentclientprotocol.com/protocol/prompt-turn)

#### <span class="font-mono">PromptRequest</span>

Request parameters for sending a user prompt to the agent.

Contains the user's message and any additional context.

See protocol docs: [User Message](https://agentclientprotocol.com/protocol/prompt-turn#1-user-message)

**Type:** Object

**Properties:**

<ResponseField name="_meta" type={"object"} >
  Extension point for implementations
</ResponseField>
<ResponseField name="prompt" type={<><span><a href="#contentblock">ContentBlock</a></span><span>[]</span></>} required>
  The blocks of content that compose the user's message.

As a baseline, the Agent MUST support `ContentBlock::Text` and `ContentBlock::ResourceLink`,
while other variants are optionally enabled via `PromptCapabilities`.

The Client MUST adapt its interface according to `PromptCapabilities`.

The client MAY include referenced pieces of context as either
`ContentBlock::Resource` or `ContentBlock::ResourceLink`.

When available, `ContentBlock::Resource` is preferred
as it avoids extra round-trips and allows the message to include
pieces of context from sources the agent may not have access to.

</ResponseField>
<ResponseField name="sessionId" type={<a href="#sessionid">SessionId</a>} required>
  The ID of the session to send this user message to
</ResponseField>

#### <span class="font-mono">PromptResponse</span>

Response from processing a user prompt.

See protocol docs: [Check for Completion](https://agentclientprotocol.com/protocol/prompt-turn#4-check-for-completion)

**Type:** Object

**Properties:**

<ResponseField name="_meta" type={"object"}>
  Extension point for implementations
</ResponseField>
<ResponseField
  name="stopReason"
  type={<a href="#stopreason">StopReason</a>}
  required
>
  Indicates why the agent stopped processing the turn.
</ResponseField>

<a id="session-set_mode"></a>
### <span class="font-mono">session/set_mode</span>

Sets the current mode for a session.

Allows switching between different agent modes (e.g., "ask", "architect", "code")
that affect system prompts, tool availability, and permission behaviors.

The mode must be one of the modes advertised in `availableModes` during session
creation or loading. Agents may also change modes autonomously and notify the
client via `current_mode_update` notifications.

This method can be called at any time during a session, whether the Agent is
idle or actively generating a response.

See protocol docs: [Session Modes](https://agentclientprotocol.com/protocol/session-modes)

#### <span class="font-mono">SetSessionModeRequest</span>

Request parameters for setting a session mode.

**Type:** Object

**Properties:**

<ResponseField name="_meta" type={"object"}>
  Extension point for implementations
</ResponseField>
<ResponseField
  name="modeId"
  type={<a href="#sessionmodeid">SessionModeId</a>}
  required
>
  The ID of the mode to set.
</ResponseField>
<ResponseField
  name="sessionId"
  type={<a href="#sessionid">SessionId</a>}
  required
>
  The ID of the session to set the mode for.
</ResponseField>

#### <span class="font-mono">SetSessionModeResponse</span>

Response to `session/set_mode` method.

**Type:** Object

**Properties:**

<ResponseField name="_meta" type={"object"}></ResponseField>

## Client

Defines the interface that ACP-compliant clients must implement.

Clients are typically code editors (IDEs, text editors) that provide the interface
between users and AI agents. They manage the environment, handle user interactions,
and control access to resources.

<a id="fs-read_text_file"></a>
### <span class="font-mono">fs/read_text_file</span>

Reads content from a text file in the client's file system.

Only available if the client advertises the `fs.readTextFile` capability.
Allows the agent to access file contents within the client's environment.

See protocol docs: [Client](https://agentclientprotocol.com/protocol/overview#client)

#### <span class="font-mono">ReadTextFileRequest</span>

Request to read content from a text file.

Only available if the client supports the `fs.readTextFile` capability.

**Type:** Object

**Properties:**

<ResponseField name="_meta" type={"object"} >
  Extension point for implementations
</ResponseField>
<ResponseField name="limit" type={"integer | null"} >
  Maximum number of lines to read.

    - Minimum: `0`

</ResponseField>
<ResponseField name="line" type={"integer | null"} >
  Line number to start reading from (1-based).

    - Minimum: `0`

</ResponseField>
<ResponseField name="path" type={"string"} required>
  Absolute path to the file to read.
</ResponseField>
<ResponseField name="sessionId" type={<a href="#sessionid">SessionId</a>} required>
  The session ID for this request.
</ResponseField>

#### <span class="font-mono">ReadTextFileResponse</span>

Response containing the contents of a text file.

**Type:** Object

**Properties:**

<ResponseField name="_meta" type={"object"}>
  Extension point for implementations
</ResponseField>
<ResponseField name="content" type={"string"} required></ResponseField>

<a id="fs-write_text_file"></a>
### <span class="font-mono">fs/write_text_file</span>

Writes content to a text file in the client's file system.

Only available if the client advertises the `fs.writeTextFile` capability.
Allows the agent to create or modify files within the client's environment.

See protocol docs: [Client](https://agentclientprotocol.com/protocol/overview#client)

#### <span class="font-mono">WriteTextFileRequest</span>

Request to write content to a text file.

Only available if the client supports the `fs.writeTextFile` capability.

**Type:** Object

**Properties:**

<ResponseField name="_meta" type={"object"}>
  Extension point for implementations
</ResponseField>
<ResponseField name="content" type={"string"} required>
  The text content to write to the file.
</ResponseField>
<ResponseField name="path" type={"string"} required>
  Absolute path to the file to write.
</ResponseField>
<ResponseField
  name="sessionId"
  type={<a href="#sessionid">SessionId</a>}
  required
>
  The session ID for this request.
</ResponseField>

#### <span class="font-mono">WriteTextFileResponse</span>

Response to `fs/write_text_file`

**Type:** Object

**Properties:**

<ResponseField name="_meta" type={"object"}>
  Extension point for implementations
</ResponseField>

<a id="session-request_permission"></a>
### <span class="font-mono">session/request_permission</span>

Requests permission from the user for a tool call operation.

Called by the agent when it needs user authorization before executing
a potentially sensitive operation. The client should present the options
to the user and return their decision.

If the client cancels the prompt turn via `session/cancel`, it MUST
respond to this request with `RequestPermissionOutcome::Cancelled`.

See protocol docs: [Requesting Permission](https://agentclientprotocol.com/protocol/tool-calls#requesting-permission)

#### <span class="font-mono">RequestPermissionRequest</span>

Request for user permission to execute a tool call.

Sent when the agent needs authorization before performing a sensitive operation.

See protocol docs: [Requesting Permission](https://agentclientprotocol.com/protocol/tool-calls#requesting-permission)

**Type:** Object

**Properties:**

<ResponseField name="_meta" type={"object"}>
  Extension point for implementations
</ResponseField>
<ResponseField
  name="options"
  type={
    <>
      <span>
        <a href="#permissionoption">PermissionOption</a>
      </span>
      <span>[]</span>
    </>
  }
  required
>
  Available permission options for the user to choose from.
</ResponseField>
<ResponseField
  name="sessionId"
  type={<a href="#sessionid">SessionId</a>}
  required
>
  The session ID for this request.
</ResponseField>
<ResponseField
  name="toolCall"
  type={<a href="#toolcallupdate">ToolCallUpdate</a>}
  required
>
  Details about the tool call requiring permission.
</ResponseField>

#### <span class="font-mono">RequestPermissionResponse</span>

Response to a permission request.

**Type:** Object

**Properties:**

<ResponseField name="_meta" type={"object"}>
  Extension point for implementations
</ResponseField>
<ResponseField
  name="outcome"
  type={<a href="#requestpermissionoutcome">RequestPermissionOutcome</a>}
  required
>
  The user's decision on the permission request.
</ResponseField>

<a id="session-update"></a>
### <span class="font-mono">session/update</span>

Handles session update notifications from the agent.

This is a notification endpoint (no response expected) that receives
real-time updates about session progress, including message chunks,
tool calls, and execution plans.

Note: Clients SHOULD continue accepting tool call updates even after
sending a `session/cancel` notification, as the agent may send final
updates before responding with the cancelled stop reason.

See protocol docs: [Agent Reports Output](https://agentclientprotocol.com/protocol/prompt-turn#3-agent-reports-output)

#### <span class="font-mono">SessionNotification</span>

Notification containing a session update from the agent.

Used to stream real-time progress and results during prompt processing.

See protocol docs: [Agent Reports Output](https://agentclientprotocol.com/protocol/prompt-turn#3-agent-reports-output)

**Type:** Object

**Properties:**

<ResponseField name="_meta" type={"object"}>
  Extension point for implementations
</ResponseField>
<ResponseField
  name="sessionId"
  type={<a href="#sessionid">SessionId</a>}
  required
>
  The ID of the session this update pertains to.
</ResponseField>
<ResponseField
  name="update"
  type={<a href="#sessionupdate">SessionUpdate</a>}
  required
>
  The actual update content.
</ResponseField>

<a id="terminal-create"></a>
### <span class="font-mono">terminal/create</span>

Executes a command in a new terminal

Only available if the `terminal` Client capability is set to `true`.

Returns a `TerminalId` that can be used with other terminal methods
to get the current output, wait for exit, and kill the command.

The `TerminalId` can also be used to embed the terminal in a tool call
by using the `ToolCallContent::Terminal` variant.

The Agent is responsible for releasing the terminal by using the `terminal/release`
method.

See protocol docs: [Terminals](https://agentclientprotocol.com/protocol/terminals)

#### <span class="font-mono">CreateTerminalRequest</span>

Request to create a new terminal and execute a command.

**Type:** Object

**Properties:**

<ResponseField name="_meta" type={"object"} >
  Extension point for implementations
</ResponseField>
<ResponseField name="args" type={<><span>"string"</span><span>[]</span></>} >
  Array of command arguments.
</ResponseField>
<ResponseField name="command" type={"string"} required>
  The command to execute.
</ResponseField>
<ResponseField name="cwd" type={"string | null"} >
  Working directory for the command (absolute path).
</ResponseField>
<ResponseField name="env" type={<><span><a href="#envvariable">EnvVariable</a></span><span>[]</span></>} >
  Environment variables for the command.
</ResponseField>
<ResponseField name="outputByteLimit" type={"integer | null"} >
  Maximum number of output bytes to retain.

When the limit is exceeded, the Client truncates from the beginning of the output
to stay within the limit.

The Client MUST ensure truncation happens at a character boundary to maintain valid
string output, even if this means the retained output is slightly less than the
specified limit.

    - Minimum: `0`

</ResponseField>
<ResponseField name="sessionId" type={<a href="#sessionid">SessionId</a>} required>
  The session ID for this request.
</ResponseField>

#### <span class="font-mono">CreateTerminalResponse</span>

Response containing the ID of the created terminal.

**Type:** Object

**Properties:**

<ResponseField name="_meta" type={"object"}>
  Extension point for implementations
</ResponseField>
<ResponseField name="terminalId" type={"string"} required>
  The unique identifier for the created terminal.
</ResponseField>

<a id="terminal-kill"></a>
### <span class="font-mono">terminal/kill</span>

Kills the terminal command without releasing the terminal

While `terminal/release` will also kill the command, this method will keep
the `TerminalId` valid so it can be used with other methods.

This method can be helpful when implementing command timeouts which terminate
the command as soon as elapsed, and then get the final output so it can be sent
to the model.

Note: `terminal/release` when `TerminalId` is no longer needed.

See protocol docs: [Terminals](https://agentclientprotocol.com/protocol/terminals)

#### <span class="font-mono">KillTerminalCommandRequest</span>

Request to kill a terminal command without releasing the terminal.

**Type:** Object

**Properties:**

<ResponseField name="_meta" type={"object"}>
  Extension point for implementations
</ResponseField>
<ResponseField
  name="sessionId"
  type={<a href="#sessionid">SessionId</a>}
  required
>
  The session ID for this request.
</ResponseField>
<ResponseField name="terminalId" type={"string"} required>
  The ID of the terminal to kill.
</ResponseField>

#### <span class="font-mono">KillTerminalCommandResponse</span>

Response to terminal/kill command method

**Type:** Object

**Properties:**

<ResponseField name="_meta" type={"object"}>
  Extension point for implementations
</ResponseField>

<a id="terminal-output"></a>
### <span class="font-mono">terminal/output</span>

Gets the terminal output and exit status

Returns the current content in the terminal without waiting for the command to exit.
If the command has already exited, the exit status is included.

See protocol docs: [Terminals](https://agentclientprotocol.com/protocol/terminals)

#### <span class="font-mono">TerminalOutputRequest</span>

Request to get the current output and status of a terminal.

**Type:** Object

**Properties:**

<ResponseField name="_meta" type={"object"}>
  Extension point for implementations
</ResponseField>
<ResponseField
  name="sessionId"
  type={<a href="#sessionid">SessionId</a>}
  required
>
  The session ID for this request.
</ResponseField>
<ResponseField name="terminalId" type={"string"} required>
  The ID of the terminal to get output from.
</ResponseField>

#### <span class="font-mono">TerminalOutputResponse</span>

Response containing the terminal output and exit status.

**Type:** Object

**Properties:**

<ResponseField name="_meta" type={"object"}>
  Extension point for implementations
</ResponseField>
<ResponseField
  name="exitStatus"
  type={
    <>
      <span>
        <a href="#terminalexitstatus">TerminalExitStatus</a>
      </span>
      <span> | null</span>
    </>
  }
>
  Exit status if the command has completed.
</ResponseField>
<ResponseField name="output" type={"string"} required>
  The terminal output captured so far.
</ResponseField>
<ResponseField name="truncated" type={"boolean"} required>
  Whether the output was truncated due to byte limits.
</ResponseField>

<a id="terminal-release"></a>
### <span class="font-mono">terminal/release</span>

Releases a terminal

The command is killed if it hasn't exited yet. Use `terminal/wait_for_exit`
to wait for the command to exit before releasing the terminal.

After release, the `TerminalId` can no longer be used with other `terminal/*` methods,
but tool calls that already contain it, continue to display its output.

The `terminal/kill` method can be used to terminate the command without releasing
the terminal, allowing the Agent to call `terminal/output` and other methods.

See protocol docs: [Terminals](https://agentclientprotocol.com/protocol/terminals)

#### <span class="font-mono">ReleaseTerminalRequest</span>

Request to release a terminal and free its resources.

**Type:** Object

**Properties:**

<ResponseField name="_meta" type={"object"}>
  Extension point for implementations
</ResponseField>
<ResponseField
  name="sessionId"
  type={<a href="#sessionid">SessionId</a>}
  required
>
  The session ID for this request.
</ResponseField>
<ResponseField name="terminalId" type={"string"} required>
  The ID of the terminal to release.
</ResponseField>

#### <span class="font-mono">ReleaseTerminalResponse</span>

Response to terminal/release method

**Type:** Object

**Properties:**

<ResponseField name="_meta" type={"object"}>
  Extension point for implementations
</ResponseField>

<a id="terminal-wait_for_exit"></a>
### <span class="font-mono">terminal/wait_for_exit</span>

Waits for the terminal command to exit and return its exit status

See protocol docs: [Terminals](https://agentclientprotocol.com/protocol/terminals)

#### <span class="font-mono">WaitForTerminalExitRequest</span>

Request to wait for a terminal command to exit.

**Type:** Object

**Properties:**

<ResponseField name="_meta" type={"object"}>
  Extension point for implementations
</ResponseField>
<ResponseField
  name="sessionId"
  type={<a href="#sessionid">SessionId</a>}
  required
>
  The session ID for this request.
</ResponseField>
<ResponseField name="terminalId" type={"string"} required>
  The ID of the terminal to wait for.
</ResponseField>

#### <span class="font-mono">WaitForTerminalExitResponse</span>

Response containing the exit status of a terminal command.

**Type:** Object

**Properties:**

<ResponseField name="_meta" type={"object"} >
  Extension point for implementations
</ResponseField>
<ResponseField name="exitCode" type={"integer | null"} >
  The process exit code (may be null if terminated by signal).

    - Minimum: `0`

</ResponseField>
<ResponseField name="signal" type={"string | null"} >
  The signal that terminated the process (may be null if exited normally).
</ResponseField>

## <span class="font-mono">AgentCapabilities</span>

Capabilities supported by the agent.

Advertised during initialization to inform the client about
available features and content types.

See protocol docs: [Agent Capabilities](https://agentclientprotocol.com/protocol/initialization#agent-capabilities)

**Type:** Object

**Properties:**

<ResponseField name="_meta" type={"object"} >
  Extension point for implementations
</ResponseField>
<ResponseField name="loadSession" type={"boolean"} >
  Whether the agent supports `session/load`.

    - Default: `false`

</ResponseField>
<ResponseField name="mcpCapabilities" type={<a href="#mcpcapabilities">McpCapabilities</a>} >
  MCP capabilities supported by the agent.

    - Default: `{"http":false,"sse":false}`

</ResponseField>
<ResponseField name="promptCapabilities" type={<a href="#promptcapabilities">PromptCapabilities</a>} >
  Prompt capabilities supported by the agent.

    - Default: `{"audio":false,"embeddedContext":false,"image":false}`

</ResponseField>
<ResponseField name="sessionCapabilities" type={<a href="#sessioncapabilities">SessionCapabilities</a>} >

    - Default: `{}`

</ResponseField>

## <span class="font-mono">Annotations</span>

Optional annotations for the client. The client can use annotations to inform how objects are used or displayed

**Type:** Object

**Properties:**

<ResponseField name="_meta" type={"object"}>
  Extension point for implementations
</ResponseField>
<ResponseField name="audience" type={"array | null"}></ResponseField>
<ResponseField name="lastModified" type={"string | null"}></ResponseField>
<ResponseField name="priority" type={"number | null"}></ResponseField>

## <span class="font-mono">AudioContent</span>

Audio provided to or from an LLM.

**Type:** Object

**Properties:**

<ResponseField name="_meta" type={"object"}>
  Extension point for implementations
</ResponseField>
<ResponseField
  name="annotations"
  type={
    <>
      <span>
        <a href="#annotations">Annotations</a>
      </span>
      <span> | null</span>
    </>
  }
></ResponseField>
<ResponseField name="data" type={"string"} required></ResponseField>
<ResponseField name="mimeType" type={"string"} required></ResponseField>

## <span class="font-mono">AuthMethod</span>

Describes an available authentication method.

**Type:** Object

**Properties:**

<ResponseField name="_meta" type={"object"}>
  Extension point for implementations
</ResponseField>
<ResponseField name="description" type={"string | null"}>
  Optional description providing more details about this authentication method.
</ResponseField>
<ResponseField name="id" type={"string"} required>
  Unique identifier for this authentication method.
</ResponseField>
<ResponseField name="name" type={"string"} required>
  Human-readable name of the authentication method.
</ResponseField>

## <span class="font-mono">AvailableCommand</span>

Information about a command.

**Type:** Object

**Properties:**

<ResponseField name="_meta" type={"object"}>
  Extension point for implementations
</ResponseField>
<ResponseField name="description" type={"string"} required>
  Human-readable description of what the command does.
</ResponseField>
<ResponseField
  name="input"
  type={
    <>
      <span>
        <a href="#availablecommandinput">AvailableCommandInput</a>
      </span>
      <span> | null</span>
    </>
  }
>
  Input for the command if required
</ResponseField>
<ResponseField name="name" type={"string"} required>
  Command name (e.g., `create_plan`, `research_codebase`).
</ResponseField>

## <span class="font-mono">AvailableCommandInput</span>

The input specification for a command.

**Type:** Union

<ResponseField name="Variant">
All text that was typed after the command name is provided as input.

<Expandable title="Properties">

<ResponseField name="_meta" type={"object"}>
  Extension point for implementations
</ResponseField>
<ResponseField name="hint" type={"string"} required>
  A hint to display when the input hasn't been provided yet
</ResponseField>

</Expandable>
</ResponseField>

## <span class="font-mono">AvailableCommandsUpdate</span>

Available commands are ready or have changed

**Type:** Object

**Properties:**

<ResponseField name="_meta" type={"object"}>
  Extension point for implementations
</ResponseField>
<ResponseField
  name="availableCommands"
  type={
    <>
      <span>
        <a href="#availablecommand">AvailableCommand</a>
      </span>
      <span>[]</span>
    </>
  }
  required
>
  Commands the agent can execute
</ResponseField>

## <span class="font-mono">BlobResourceContents</span>

Binary resource contents.

**Type:** Object

**Properties:**

<ResponseField name="_meta" type={"object"}>
  Extension point for implementations
</ResponseField>
<ResponseField name="blob" type={"string"} required></ResponseField>
<ResponseField name="mimeType" type={"string | null"}></ResponseField>
<ResponseField name="uri" type={"string"} required></ResponseField>

## <span class="font-mono">ClientCapabilities</span>

Capabilities supported by the client.

Advertised during initialization to inform the agent about
available features and methods.

See protocol docs: [Client Capabilities](https://agentclientprotocol.com/protocol/initialization#client-capabilities)

**Type:** Object

**Properties:**

<ResponseField name="_meta" type={"object"} >
  Extension point for implementations
</ResponseField>
<ResponseField name="fs" type={<a href="#filesystemcapability">FileSystemCapability</a>} >
  File system capabilities supported by the client.
Determines which file operations the agent can request.

    - Default: `{"readTextFile":false,"writeTextFile":false}`

</ResponseField>
<ResponseField name="terminal" type={"boolean"} >
  Whether the Client support all `terminal/*` methods.

    - Default: `false`

</ResponseField>

## <span class="font-mono">Content</span>

Standard content block (text, images, resources).

**Type:** Object

**Properties:**

<ResponseField name="_meta" type={"object"}>
  Extension point for implementations
</ResponseField>
<ResponseField
  name="content"
  type={<a href="#contentblock">ContentBlock</a>}
  required
>
  The actual content block.
</ResponseField>

## <span class="font-mono">ContentBlock</span>

Content blocks represent displayable information in the Agent Client Protocol.

They provide a structured way to handle various types of user-facing content—whether
it's text from language models, images for analysis, or embedded resources for context.

Content blocks appear in:

- User prompts sent via `session/prompt`
- Language model output streamed through `session/update` notifications
- Progress updates and results from tool calls

This structure is compatible with the Model Context Protocol (MCP), enabling
agents to seamlessly forward content from MCP tool outputs without transformation.

See protocol docs: [Content](https://agentclientprotocol.com/protocol/content)

**Type:** Union

<ResponseField name="text">
Text content. May be plain text or formatted with Markdown.

All agents MUST support text content blocks in prompts.
Clients SHOULD render this text as Markdown.

<Expandable title="Properties">

<ResponseField name="_meta" type={"object"}>
  Extension point for implementations
</ResponseField>
<ResponseField
  name="annotations"
  type={
    <>
      <span>
        <a href="#annotations">Annotations</a>
      </span>
      <span> | null</span>
    </>
  }
></ResponseField>
<ResponseField name="text" type={"string"} required></ResponseField>
<ResponseField name="type" type={"string"} required></ResponseField>

</Expandable>
</ResponseField>

<ResponseField name="image">
Images for visual context or analysis.

Requires the `image` prompt capability when included in prompts.

<Expandable title="Properties">

<ResponseField name="_meta" type={"object"}>
  Extension point for implementations
</ResponseField>
<ResponseField
  name="annotations"
  type={
    <>
      <span>
        <a href="#annotations">Annotations</a>
      </span>
      <span> | null</span>
    </>
  }
></ResponseField>
<ResponseField name="data" type={"string"} required></ResponseField>
<ResponseField name="mimeType" type={"string"} required></ResponseField>
<ResponseField name="type" type={"string"} required></ResponseField>
<ResponseField name="uri" type={"string | null"}></ResponseField>

</Expandable>
</ResponseField>

<ResponseField name="audio">
Audio data for transcription or analysis.

Requires the `audio` prompt capability when included in prompts.

<Expandable title="Properties">

<ResponseField name="_meta" type={"object"}>
  Extension point for implementations
</ResponseField>
<ResponseField
  name="annotations"
  type={
    <>
      <span>
        <a href="#annotations">Annotations</a>
      </span>
      <span> | null</span>
    </>
  }
></ResponseField>
<ResponseField name="data" type={"string"} required></ResponseField>
<ResponseField name="mimeType" type={"string"} required></ResponseField>
<ResponseField name="type" type={"string"} required></ResponseField>

</Expandable>
</ResponseField>

<ResponseField name="resource_link">
References to resources that the agent can access.

All agents MUST support resource links in prompts.

<Expandable title="Properties">

<ResponseField name="_meta" type={"object"}>
  Extension point for implementations
</ResponseField>
<ResponseField
  name="annotations"
  type={
    <>
      <span>
        <a href="#annotations">Annotations</a>
      </span>
      <span> | null</span>
    </>
  }
></ResponseField>
<ResponseField name="description" type={"string | null"}></ResponseField>
<ResponseField name="mimeType" type={"string | null"}></ResponseField>
<ResponseField name="name" type={"string"} required></ResponseField>
<ResponseField name="size" type={"integer | null"}></ResponseField>
<ResponseField name="title" type={"string | null"}></ResponseField>
<ResponseField name="type" type={"string"} required></ResponseField>
<ResponseField name="uri" type={"string"} required></ResponseField>

</Expandable>
</ResponseField>

<ResponseField name="resource">
Complete resource contents embedded directly in the message.

Preferred for including context as it avoids extra round-trips.

Requires the `embeddedContext` prompt capability when included in prompts.

<Expandable title="Properties">

<ResponseField name="_meta" type={"object"}>
  Extension point for implementations
</ResponseField>
<ResponseField
  name="annotations"
  type={
    <>
      <span>
        <a href="#annotations">Annotations</a>
      </span>
      <span> | null</span>
    </>
  }
></ResponseField>
<ResponseField
  name="resource"
  type={<a href="#embeddedresourceresource">EmbeddedResourceResource</a>}
  required
></ResponseField>
<ResponseField name="type" type={"string"} required></ResponseField>

</Expandable>
</ResponseField>

## <span class="font-mono">ContentChunk</span>

A streamed item of content

**Type:** Object

**Properties:**

<ResponseField name="_meta" type={"object"}>
  Extension point for implementations
</ResponseField>
<ResponseField
  name="content"
  type={<a href="#contentblock">ContentBlock</a>}
  required
>
  A single item of content
</ResponseField>

## <span class="font-mono">CurrentModeUpdate</span>

The current mode of the session has changed

See protocol docs: [Session Modes](https://agentclientprotocol.com/protocol/session-modes)

**Type:** Object

**Properties:**

<ResponseField name="_meta" type={"object"}>
  Extension point for implementations
</ResponseField>
<ResponseField
  name="currentModeId"
  type={<a href="#sessionmodeid">SessionModeId</a>}
  required
>
  The ID of the current mode
</ResponseField>

## <span class="font-mono">Diff</span>

A diff representing file modifications.

Shows changes to files in a format suitable for display in the client UI.

See protocol docs: [Content](https://agentclientprotocol.com/protocol/tool-calls#content)

**Type:** Object

**Properties:**

<ResponseField name="_meta" type={"object"}>
  Extension point for implementations
</ResponseField>
<ResponseField name="newText" type={"string"} required>
  The new content after modification.
</ResponseField>
<ResponseField name="oldText" type={"string | null"}>
  The original content (None for new files).
</ResponseField>
<ResponseField name="path" type={"string"} required>
  The file path being modified.
</ResponseField>

## <span class="font-mono">EmbeddedResource</span>

The contents of a resource, embedded into a prompt or tool call result.

**Type:** Object

**Properties:**

<ResponseField name="_meta" type={"object"}>
  Extension point for implementations
</ResponseField>
<ResponseField
  name="annotations"
  type={
    <>
      <span>
        <a href="#annotations">Annotations</a>
      </span>
      <span> | null</span>
    </>
  }
></ResponseField>
<ResponseField
  name="resource"
  type={<a href="#embeddedresourceresource">EmbeddedResourceResource</a>}
  required
></ResponseField>

## <span class="font-mono">EmbeddedResourceResource</span>

Resource content that can be embedded in a message.

**Type:** Union

<ResponseField name="TextResourceContents">
{""}

<Expandable title="Properties">

<ResponseField name="_meta" type={"object"}>
  Extension point for implementations
</ResponseField>
<ResponseField name="mimeType" type={"string | null"}></ResponseField>
<ResponseField name="text" type={"string"} required></ResponseField>
<ResponseField name="uri" type={"string"} required></ResponseField>

</Expandable>
</ResponseField>

<ResponseField name="BlobResourceContents">
{""}

<Expandable title="Properties">

<ResponseField name="_meta" type={"object"}>
  Extension point for implementations
</ResponseField>
<ResponseField name="blob" type={"string"} required></ResponseField>
<ResponseField name="mimeType" type={"string | null"}></ResponseField>
<ResponseField name="uri" type={"string"} required></ResponseField>

</Expandable>
</ResponseField>

## <span class="font-mono">EnvVariable</span>

An environment variable to set when launching an MCP server.

**Type:** Object

**Properties:**

<ResponseField name="_meta" type={"object"}>
  Extension point for implementations
</ResponseField>
<ResponseField name="name" type={"string"} required>
  The name of the environment variable.
</ResponseField>
<ResponseField name="value" type={"string"} required>
  The value to set for the environment variable.
</ResponseField>

## <span class="font-mono">Error</span>

JSON-RPC error object.

Represents an error that occurred during method execution, following the
JSON-RPC 2.0 error object specification with optional additional data.

See protocol docs: [JSON-RPC Error Object](https://www.jsonrpc.org/specification#error_object)

**Type:** Object

**Properties:**

<ResponseField name="code" type={"int32"} required>
  A number indicating the error type that occurred. This must be an integer as
  defined in the JSON-RPC specification.
</ResponseField>
<ResponseField name="data" type={"object"}>
  Optional primitive or structured value that contains additional information
  about the error. This may include debugging information or context-specific
  details.
</ResponseField>
<ResponseField name="message" type={"string"} required>
  A string providing a short description of the error. The message should be
  limited to a concise single sentence.
</ResponseField>

## <span class="font-mono">FileSystemCapability</span>

Filesystem capabilities supported by the client.
File system capabilities that a client may support.

See protocol docs: [FileSystem](https://agentclientprotocol.com/protocol/initialization#filesystem)

**Type:** Object

**Properties:**

<ResponseField name="_meta" type={"object"} >
  Extension point for implementations
</ResponseField>
<ResponseField name="readTextFile" type={"boolean"} >
  Whether the Client supports `fs/read_text_file` requests.

    - Default: `false`

</ResponseField>
<ResponseField name="writeTextFile" type={"boolean"} >
  Whether the Client supports `fs/write_text_file` requests.

    - Default: `false`

</ResponseField>

## <span class="font-mono">HttpHeader</span>

An HTTP header to set when making requests to the MCP server.

**Type:** Object

**Properties:**

<ResponseField name="_meta" type={"object"}>
  Extension point for implementations
</ResponseField>
<ResponseField name="name" type={"string"} required>
  The name of the HTTP header.
</ResponseField>
<ResponseField name="value" type={"string"} required>
  The value to set for the HTTP header.
</ResponseField>

## <span class="font-mono">ImageContent</span>

An image provided to or from an LLM.

**Type:** Object

**Properties:**

<ResponseField name="_meta" type={"object"}>
  Extension point for implementations
</ResponseField>
<ResponseField
  name="annotations"
  type={
    <>
      <span>
        <a href="#annotations">Annotations</a>
      </span>
      <span> | null</span>
    </>
  }
></ResponseField>
<ResponseField name="data" type={"string"} required></ResponseField>
<ResponseField name="mimeType" type={"string"} required></ResponseField>
<ResponseField name="uri" type={"string | null"}></ResponseField>

## <span class="font-mono">Implementation</span>

Metadata about the implementation of the client or agent.
Describes the name and version of an MCP implementation, with an optional
title for UI representation.

**Type:** Object

**Properties:**

<ResponseField name="_meta" type={"object"} >
  Extension point for implementations
</ResponseField>
<ResponseField name="name" type={"string"} required>
  Intended for programmatic or logical use, but can be used as a display
name fallback if title isn’t present.
</ResponseField>
<ResponseField name="title" type={"string | null"} >
  Intended for UI and end-user contexts — optimized to be human-readable
and easily understood.

If not provided, the name should be used for display.

</ResponseField>
<ResponseField name="version" type={"string"} required>
  Version of the implementation. Can be displayed to the user or used
for debugging or metrics purposes. (e.g. "1.0.0").
</ResponseField>

## <span class="font-mono">McpCapabilities</span>

MCP capabilities supported by the agent

**Type:** Object

**Properties:**

<ResponseField name="_meta" type={"object"} >
  Extension point for implementations
</ResponseField>
<ResponseField name="http" type={"boolean"} >
  Agent supports `McpServer::Http`.

    - Default: `false`

</ResponseField>
<ResponseField name="sse" type={"boolean"} >
  Agent supports `McpServer::Sse`.

    - Default: `false`

</ResponseField>

## <span class="font-mono">McpServer</span>

Configuration for connecting to an MCP (Model Context Protocol) server.

MCP servers provide tools and context that the agent can use when
processing prompts.

See protocol docs: [MCP Servers](https://agentclientprotocol.com/protocol/session-setup#mcp-servers)

**Type:** Union

<ResponseField name="http">
HTTP transport configuration

Only available when the Agent capabilities indicate `mcp_capabilities.http` is `true`.

<Expandable title="Properties">

<ResponseField name="_meta" type={"object"}>
  Extension point for implementations
</ResponseField>
<ResponseField
  name="headers"
  type={
    <>
      <span>
        <a href="#httpheader">HttpHeader</a>
      </span>
      <span>[]</span>
    </>
  }
  required
>
  HTTP headers to set when making requests to the MCP server.
</ResponseField>
<ResponseField name="name" type={"string"} required>
  Human-readable name identifying this MCP server.
</ResponseField>
<ResponseField name="type" type={"string"} required></ResponseField>
<ResponseField name="url" type={"string"} required>
  URL to the MCP server.
</ResponseField>

</Expandable>
</ResponseField>

<ResponseField name="sse">
SSE transport configuration

Only available when the Agent capabilities indicate `mcp_capabilities.sse` is `true`.

<Expandable title="Properties">

<ResponseField name="_meta" type={"object"}>
  Extension point for implementations
</ResponseField>
<ResponseField
  name="headers"
  type={
    <>
      <span>
        <a href="#httpheader">HttpHeader</a>
      </span>
      <span>[]</span>
    </>
  }
  required
>
  HTTP headers to set when making requests to the MCP server.
</ResponseField>
<ResponseField name="name" type={"string"} required>
  Human-readable name identifying this MCP server.
</ResponseField>
<ResponseField name="type" type={"string"} required></ResponseField>
<ResponseField name="url" type={"string"} required>
  URL to the MCP server.
</ResponseField>

</Expandable>
</ResponseField>

<ResponseField name="Variant">
Stdio transport configuration

All Agents MUST support this transport.

<Expandable title="Properties">

<ResponseField name="_meta" type={"object"}>
  Extension point for implementations
</ResponseField>
<ResponseField
  name="args"
  type={
    <>
      <span>"string"</span>
      <span>[]</span>
    </>
  }
  required
>
  Command-line arguments to pass to the MCP server.
</ResponseField>
<ResponseField name="command" type={"string"} required>
  Path to the MCP server executable.
</ResponseField>
<ResponseField
  name="env"
  type={
    <>
      <span>
        <a href="#envvariable">EnvVariable</a>
      </span>
      <span>[]</span>
    </>
  }
  required
>
  Environment variables to set when launching the MCP server.
</ResponseField>
<ResponseField name="name" type={"string"} required>
  Human-readable name identifying this MCP server.
</ResponseField>

</Expandable>
</ResponseField>

## <span class="font-mono">McpServerHttp</span>

HTTP transport configuration for MCP.

**Type:** Object

**Properties:**

<ResponseField name="_meta" type={"object"}>
  Extension point for implementations
</ResponseField>
<ResponseField
  name="headers"
  type={
    <>
      <span>
        <a href="#httpheader">HttpHeader</a>
      </span>
      <span>[]</span>
    </>
  }
  required
>
  HTTP headers to set when making requests to the MCP server.
</ResponseField>
<ResponseField name="name" type={"string"} required>
  Human-readable name identifying this MCP server.
</ResponseField>
<ResponseField name="url" type={"string"} required>
  URL to the MCP server.
</ResponseField>

## <span class="font-mono">McpServerSse</span>

SSE transport configuration for MCP.

**Type:** Object

**Properties:**

<ResponseField name="_meta" type={"object"}>
  Extension point for implementations
</ResponseField>
<ResponseField
  name="headers"
  type={
    <>
      <span>
        <a href="#httpheader">HttpHeader</a>
      </span>
      <span>[]</span>
    </>
  }
  required
>
  HTTP headers to set when making requests to the MCP server.
</ResponseField>
<ResponseField name="name" type={"string"} required>
  Human-readable name identifying this MCP server.
</ResponseField>
<ResponseField name="url" type={"string"} required>
  URL to the MCP server.
</ResponseField>

## <span class="font-mono">McpServerStdio</span>

Stdio transport configuration for MCP.

**Type:** Object

**Properties:**

<ResponseField name="_meta" type={"object"}>
  Extension point for implementations
</ResponseField>
<ResponseField
  name="args"
  type={
    <>
      <span>"string"</span>
      <span>[]</span>
    </>
  }
  required
>
  Command-line arguments to pass to the MCP server.
</ResponseField>
<ResponseField name="command" type={"string"} required>
  Path to the MCP server executable.
</ResponseField>
<ResponseField
  name="env"
  type={
    <>
      <span>
        <a href="#envvariable">EnvVariable</a>
      </span>
      <span>[]</span>
    </>
  }
  required
>
  Environment variables to set when launching the MCP server.
</ResponseField>
<ResponseField name="name" type={"string"} required>
  Human-readable name identifying this MCP server.
</ResponseField>

## <span class="font-mono">PermissionOption</span>

An option presented to the user when requesting permission.

**Type:** Object

**Properties:**

<ResponseField name="_meta" type={"object"}>
  Extension point for implementations
</ResponseField>
<ResponseField
  name="kind"
  type={<a href="#permissionoptionkind">PermissionOptionKind</a>}
  required
>
  Hint about the nature of this permission option.
</ResponseField>
<ResponseField name="name" type={"string"} required>
  Human-readable label to display to the user.
</ResponseField>
<ResponseField
  name="optionId"
  type={<a href="#permissionoptionid">PermissionOptionId</a>}
  required
>
  Unique identifier for this permission option.
</ResponseField>

## <span class="font-mono">PermissionOptionId</span>

Unique identifier for a permission option.

**Type:** `string`

## <span class="font-mono">PermissionOptionKind</span>

The type of permission option being presented to the user.

Helps clients choose appropriate icons and UI treatment.

**Type:** Union

<ResponseField name="allow_once">
  Allow this operation only this time.
</ResponseField>

<ResponseField name="allow_always">
  Allow this operation and remember the choice.
</ResponseField>

<ResponseField name="reject_once">
  Reject this operation only this time.
</ResponseField>

<ResponseField name="reject_always">
  Reject this operation and remember the choice.
</ResponseField>

## <span class="font-mono">Plan</span>

An execution plan for accomplishing complex tasks.

Plans consist of multiple entries representing individual tasks or goals.
Agents report plans to clients to provide visibility into their execution strategy.
Plans can evolve during execution as the agent discovers new requirements or completes tasks.

See protocol docs: [Agent Plan](https://agentclientprotocol.com/protocol/agent-plan)

**Type:** Object

**Properties:**

<ResponseField name="_meta" type={"object"} >
  Extension point for implementations
</ResponseField>
<ResponseField name="entries" type={<><span><a href="#planentry">PlanEntry</a></span><span>[]</span></>} required>
  The list of tasks to be accomplished.

When updating a plan, the agent must send a complete list of all entries
with their current status. The client replaces the entire plan with each update.

</ResponseField>

## <span class="font-mono">PlanEntry</span>

A single entry in the execution plan.

Represents a task or goal that the assistant intends to accomplish
as part of fulfilling the user's request.
See protocol docs: [Plan Entries](https://agentclientprotocol.com/protocol/agent-plan#plan-entries)

**Type:** Object

**Properties:**

<ResponseField name="_meta" type={"object"}>
  Extension point for implementations
</ResponseField>
<ResponseField name="content" type={"string"} required>
  Human-readable description of what this task aims to accomplish.
</ResponseField>
<ResponseField
  name="priority"
  type={<a href="#planentrypriority">PlanEntryPriority</a>}
  required
>
  The relative importance of this task. Used to indicate which tasks are most
  critical to the overall goal.
</ResponseField>
<ResponseField
  name="status"
  type={<a href="#planentrystatus">PlanEntryStatus</a>}
  required
>
  Current execution status of this task.
</ResponseField>

## <span class="font-mono">PlanEntryPriority</span>

Priority levels for plan entries.

Used to indicate the relative importance or urgency of different
tasks in the execution plan.
See protocol docs: [Plan Entries](https://agentclientprotocol.com/protocol/agent-plan#plan-entries)

**Type:** Union

<ResponseField name="high">
  High priority task - critical to the overall goal.
</ResponseField>

<ResponseField name="medium">
  Medium priority task - important but not critical.
</ResponseField>

<ResponseField name="low">
  Low priority task - nice to have but not essential.
</ResponseField>

## <span class="font-mono">PlanEntryStatus</span>

Status of a plan entry in the execution flow.

Tracks the lifecycle of each task from planning through completion.
See protocol docs: [Plan Entries](https://agentclientprotocol.com/protocol/agent-plan#plan-entries)

**Type:** Union

<ResponseField name="pending">The task has not started yet.</ResponseField>

<ResponseField name="in_progress">
  The task is currently being worked on.
</ResponseField>

<ResponseField name="completed">
  The task has been successfully completed.
</ResponseField>

## <span class="font-mono">PromptCapabilities</span>

Prompt capabilities supported by the agent in `session/prompt` requests.

Baseline agent functionality requires support for `ContentBlock::Text`
and `ContentBlock::ResourceLink` in prompt requests.

Other variants must be explicitly opted in to.
Capabilities for different types of content in prompt requests.

Indicates which content types beyond the baseline (text and resource links)
the agent can process.

See protocol docs: [Prompt Capabilities](https://agentclientprotocol.com/protocol/initialization#prompt-capabilities)

**Type:** Object

**Properties:**

<ResponseField name="_meta" type={"object"} >
  Extension point for implementations
</ResponseField>
<ResponseField name="audio" type={"boolean"} >
  Agent supports `ContentBlock::Audio`.

    - Default: `false`

</ResponseField>
<ResponseField name="embeddedContext" type={"boolean"} >
  Agent supports embedded context in `session/prompt` requests.

When enabled, the Client is allowed to include `ContentBlock::Resource`
in prompt requests for pieces of context that are referenced in the message.

    - Default: `false`

</ResponseField>
<ResponseField name="image" type={"boolean"} >
  Agent supports `ContentBlock::Image`.

    - Default: `false`

</ResponseField>

## <span class="font-mono">ProtocolVersion</span>

Protocol version identifier.

This version is only bumped for breaking changes.
Non-breaking changes should be introduced via capabilities.

**Type:** `integer (uint16)`

| Constraint | Value   |
| ---------- | ------- |
| Minimum    | `0`     |
| Maximum    | `65535` |

## <span class="font-mono">RequestPermissionOutcome</span>

The outcome of a permission request.

**Type:** Union

<ResponseField name="cancelled">
The prompt turn was cancelled before the user responded.

When a client sends a `session/cancel` notification to cancel an ongoing
prompt turn, it MUST respond to all pending `session/request_permission`
requests with this `Cancelled` outcome.

See protocol docs: [Cancellation](https://agentclientprotocol.com/protocol/prompt-turn#cancellation)

<Expandable title="Properties">

<ResponseField name="outcome" type={"string"} required></ResponseField>

</Expandable>
</ResponseField>

<ResponseField name="selected">
The user selected one of the provided options.

<Expandable title="Properties">

<ResponseField name="_meta" type={"object"}>
  Extension point for implementations
</ResponseField>
<ResponseField
  name="optionId"
  type={<a href="#permissionoptionid">PermissionOptionId</a>}
  required
>
  The ID of the option the user selected.
</ResponseField>
<ResponseField name="outcome" type={"string"} required></ResponseField>

</Expandable>
</ResponseField>

## <span class="font-mono">ResourceLink</span>

A resource that the server is capable of reading, included in a prompt or tool call result.

**Type:** Object

**Properties:**

<ResponseField name="_meta" type={"object"}>
  Extension point for implementations
</ResponseField>
<ResponseField
  name="annotations"
  type={
    <>
      <span>
        <a href="#annotations">Annotations</a>
      </span>
      <span> | null</span>
    </>
  }
></ResponseField>
<ResponseField name="description" type={"string | null"}></ResponseField>
<ResponseField name="mimeType" type={"string | null"}></ResponseField>
<ResponseField name="name" type={"string"} required></ResponseField>
<ResponseField name="size" type={"integer | null"}></ResponseField>
<ResponseField name="title" type={"string | null"}></ResponseField>
<ResponseField name="uri" type={"string"} required></ResponseField>

## <span class="font-mono">Role</span>

The sender or recipient of messages and data in a conversation.

**Type:** Enumeration

| Value         |
| ------------- |
| `"assistant"` |
| `"user"`      |

<<<<<<< HEAD
## <span class="font-mono">SessionCapabilities</span>

Session capabilities supported by the agent.

As a baseline, all Agents **MUST** support `session/new`, `session/prompt`, `session/cancel`, and `session/update`.

Optionally, they **MAY** support other session methods and notifications by specifying additional capabilities.

Note: `session/load` is still handled by the top-level `load_session` capability. This will be unified in future versions of the protocol.

See protocol docs: [Session Capabilities](https://agentclientprotocol.com/protocol/initialization#session-capabilities)
=======
## <span class="font-mono">SelectedPermissionOutcome</span>

The user selected one of the provided options.
>>>>>>> 0a16b7ec

**Type:** Object

**Properties:**

<ResponseField name="_meta" type={"object"}>
  Extension point for implementations
</ResponseField>
<<<<<<< HEAD
=======
<ResponseField
  name="optionId"
  type={<a href="#permissionoptionid">PermissionOptionId</a>}
  required
>
  The ID of the option the user selected.
</ResponseField>
>>>>>>> 0a16b7ec

## <span class="font-mono">SessionId</span>

A unique identifier for a conversation session between a client and agent.

Sessions maintain their own context, conversation history, and state,
allowing multiple independent interactions with the same agent.

\# Example

```
use agent_client_protocol::SessionId;
use std::sync::Arc;

let session_id = SessionId(Arc::from("sess_abc123def456"));
```

See protocol docs: [Session ID](https://agentclientprotocol.com/protocol/session-setup#session-id)

**Type:** `string`

## <span class="font-mono">SessionMode</span>

A mode the agent can operate in.

See protocol docs: [Session Modes](https://agentclientprotocol.com/protocol/session-modes)

**Type:** Object

**Properties:**

<ResponseField name="_meta" type={"object"}>
  Extension point for implementations
</ResponseField>
<ResponseField name="description" type={"string | null"}></ResponseField>
<ResponseField
  name="id"
  type={<a href="#sessionmodeid">SessionModeId</a>}
  required
></ResponseField>
<ResponseField name="name" type={"string"} required></ResponseField>

## <span class="font-mono">SessionModeId</span>

Unique identifier for a Session Mode.

**Type:** `string`

## <span class="font-mono">SessionModeState</span>

The set of modes and the one currently active.

**Type:** Object

**Properties:**

<ResponseField name="_meta" type={"object"}>
  Extension point for implementations
</ResponseField>
<ResponseField
  name="availableModes"
  type={
    <>
      <span>
        <a href="#sessionmode">SessionMode</a>
      </span>
      <span>[]</span>
    </>
  }
  required
>
  The set of modes that the Agent can operate in
</ResponseField>
<ResponseField
  name="currentModeId"
  type={<a href="#sessionmodeid">SessionModeId</a>}
  required
>
  The current mode the Agent is in.
</ResponseField>

## <span class="font-mono">SessionUpdate</span>

Different types of updates that can be sent during session processing.

These updates provide real-time feedback about the agent's progress.

See protocol docs: [Agent Reports Output](https://agentclientprotocol.com/protocol/prompt-turn#3-agent-reports-output)

**Type:** Union

<ResponseField name="user_message_chunk">
A chunk of the user's message being streamed.

<Expandable title="Properties">

<ResponseField name="_meta" type={"object"}>
  Extension point for implementations
</ResponseField>
<ResponseField
  name="content"
  type={<a href="#contentblock">ContentBlock</a>}
  required
>
  A single item of content
</ResponseField>
<ResponseField name="sessionUpdate" type={"string"} required></ResponseField>

</Expandable>
</ResponseField>

<ResponseField name="agent_message_chunk">
A chunk of the agent's response being streamed.

<Expandable title="Properties">

<ResponseField name="_meta" type={"object"}>
  Extension point for implementations
</ResponseField>
<ResponseField
  name="content"
  type={<a href="#contentblock">ContentBlock</a>}
  required
>
  A single item of content
</ResponseField>
<ResponseField name="sessionUpdate" type={"string"} required></ResponseField>

</Expandable>
</ResponseField>

<ResponseField name="agent_thought_chunk">
A chunk of the agent's internal reasoning being streamed.

<Expandable title="Properties">

<ResponseField name="_meta" type={"object"}>
  Extension point for implementations
</ResponseField>
<ResponseField
  name="content"
  type={<a href="#contentblock">ContentBlock</a>}
  required
>
  A single item of content
</ResponseField>
<ResponseField name="sessionUpdate" type={"string"} required></ResponseField>

</Expandable>
</ResponseField>

<ResponseField name="tool_call">
Notification that a new tool call has been initiated.

<Expandable title="Properties">

<ResponseField name="_meta" type={"object"}>
  Extension point for implementations
</ResponseField>
<ResponseField
  name="content"
  type={
    <>
      <span>
        <a href="#toolcallcontent">ToolCallContent</a>
      </span>
      <span>[]</span>
    </>
  }
>
  Content produced by the tool call.
</ResponseField>
<ResponseField name="kind" type={<a href="#toolkind">ToolKind</a>}>
  The category of tool being invoked. Helps clients choose appropriate icons and
  UI treatment.
</ResponseField>
<ResponseField
  name="locations"
  type={
    <>
      <span>
        <a href="#toolcalllocation">ToolCallLocation</a>
      </span>
      <span>[]</span>
    </>
  }
>
  File locations affected by this tool call. Enables "follow-along" features in
  clients.
</ResponseField>
<ResponseField name="rawInput" type={"object"}>
  Raw input parameters sent to the tool.
</ResponseField>
<ResponseField name="rawOutput" type={"object"}>
  Raw output returned by the tool.
</ResponseField>
<ResponseField name="sessionUpdate" type={"string"} required></ResponseField>
<ResponseField
  name="status"
  type={<a href="#toolcallstatus">ToolCallStatus</a>}
>
  Current execution status of the tool call.
</ResponseField>
<ResponseField name="title" type={"string"} required>
  Human-readable title describing what the tool is doing.
</ResponseField>
<ResponseField
  name="toolCallId"
  type={<a href="#toolcallid">ToolCallId</a>}
  required
>
  Unique identifier for this tool call within the session.
</ResponseField>

</Expandable>
</ResponseField>

<ResponseField name="tool_call_update">
Update on the status or results of a tool call.

<Expandable title="Properties">

<ResponseField name="_meta" type={"object"}>
  Extension point for implementations
</ResponseField>
<ResponseField name="content" type={"array | null"}>
  Replace the content collection.
</ResponseField>
<ResponseField
  name="kind"
  type={
    <>
      <span>
        <a href="#toolkind">ToolKind</a>
      </span>
      <span> | null</span>
    </>
  }
>
  Update the tool kind.
</ResponseField>
<ResponseField name="locations" type={"array | null"}>
  Replace the locations collection.
</ResponseField>
<ResponseField name="rawInput" type={"object"}>
  Update the raw input.
</ResponseField>
<ResponseField name="rawOutput" type={"object"}>
  Update the raw output.
</ResponseField>
<ResponseField name="sessionUpdate" type={"string"} required></ResponseField>
<ResponseField
  name="status"
  type={
    <>
      <span>
        <a href="#toolcallstatus">ToolCallStatus</a>
      </span>
      <span> | null</span>
    </>
  }
>
  Update the execution status.
</ResponseField>
<ResponseField name="title" type={"string | null"}>
  Update the human-readable title.
</ResponseField>
<ResponseField
  name="toolCallId"
  type={<a href="#toolcallid">ToolCallId</a>}
  required
>
  The ID of the tool call being updated.
</ResponseField>

</Expandable>
</ResponseField>

<ResponseField name="plan">
The agent's execution plan for complex tasks.
See protocol docs: [Agent Plan](https://agentclientprotocol.com/protocol/agent-plan)

<Expandable title="Properties">

<ResponseField name="_meta" type={"object"} >
  Extension point for implementations
</ResponseField>
<ResponseField name="entries" type={<><span><a href="#planentry">PlanEntry</a></span><span>[]</span></>} required>
  The list of tasks to be accomplished.

When updating a plan, the agent must send a complete list of all entries
with their current status. The client replaces the entire plan with each update.

</ResponseField>
<ResponseField name="sessionUpdate" type={"string"} required>
</ResponseField>

</Expandable>
</ResponseField>

<ResponseField name="available_commands_update">
Available commands are ready or have changed

<Expandable title="Properties">

<ResponseField name="_meta" type={"object"}>
  Extension point for implementations
</ResponseField>
<ResponseField
  name="availableCommands"
  type={
    <>
      <span>
        <a href="#availablecommand">AvailableCommand</a>
      </span>
      <span>[]</span>
    </>
  }
  required
>
  Commands the agent can execute
</ResponseField>
<ResponseField name="sessionUpdate" type={"string"} required></ResponseField>

</Expandable>
</ResponseField>

<ResponseField name="current_mode_update">
The current mode of the session has changed

See protocol docs: [Session Modes](https://agentclientprotocol.com/protocol/session-modes)

<Expandable title="Properties">

<ResponseField name="_meta" type={"object"}>
  Extension point for implementations
</ResponseField>
<ResponseField
  name="currentModeId"
  type={<a href="#sessionmodeid">SessionModeId</a>}
  required
>
  The ID of the current mode
</ResponseField>
<ResponseField name="sessionUpdate" type={"string"} required></ResponseField>

</Expandable>
</ResponseField>

## <span class="font-mono">StopReason</span>

Reasons why an agent stops processing a prompt turn.

See protocol docs: [Stop Reasons](https://agentclientprotocol.com/protocol/prompt-turn#stop-reasons)

**Type:** Union

<ResponseField name="end_turn">The turn ended successfully.</ResponseField>

<ResponseField name="max_tokens">
  The turn ended because the agent reached the maximum number of tokens.
</ResponseField>

<ResponseField name="max_turn_requests">
  The turn ended because the agent reached the maximum number of allowed agent
  requests between user turns.
</ResponseField>

<ResponseField name="refusal">
  The turn ended because the agent refused to continue. The user prompt and
  everything that comes after it won't be included in the next prompt, so this
  should be reflected in the UI.
</ResponseField>

<ResponseField name="cancelled">
The turn was cancelled by the client via `session/cancel`.

This stop reason MUST be returned when the client sends a `session/cancel`
notification, even if the cancellation causes exceptions in underlying operations.
Agents should catch these exceptions and return this semantically meaningful
response to confirm successful cancellation.

</ResponseField>

## <span class="font-mono">Terminal</span>

Embed a terminal created with `terminal/create` by its id.

The terminal must be added before calling `terminal/release`.

See protocol docs: [Terminal](https://agentclientprotocol.com/protocol/terminals)

**Type:** Object

**Properties:**

<ResponseField name="_meta" type={"object"}>
  Extension point for implementations
</ResponseField>
<ResponseField name="terminalId" type={"string"} required></ResponseField>

## <span class="font-mono">TerminalExitStatus</span>

Exit status of a terminal command.

**Type:** Object

**Properties:**

<ResponseField name="_meta" type={"object"} >
  Extension point for implementations
</ResponseField>
<ResponseField name="exitCode" type={"integer | null"} >
  The process exit code (may be null if terminated by signal).

    - Minimum: `0`

</ResponseField>
<ResponseField name="signal" type={"string | null"} >
  The signal that terminated the process (may be null if exited normally).
</ResponseField>

## <span class="font-mono">TextContent</span>

Text provided to or from an LLM.

**Type:** Object

**Properties:**

<ResponseField name="_meta" type={"object"}>
  Extension point for implementations
</ResponseField>
<ResponseField
  name="annotations"
  type={
    <>
      <span>
        <a href="#annotations">Annotations</a>
      </span>
      <span> | null</span>
    </>
  }
></ResponseField>
<ResponseField name="text" type={"string"} required></ResponseField>

## <span class="font-mono">TextResourceContents</span>

Text-based resource contents.

**Type:** Object

**Properties:**

<ResponseField name="_meta" type={"object"}>
  Extension point for implementations
</ResponseField>
<ResponseField name="mimeType" type={"string | null"}></ResponseField>
<ResponseField name="text" type={"string"} required></ResponseField>
<ResponseField name="uri" type={"string"} required></ResponseField>

## <span class="font-mono">ToolCall</span>

Represents a tool call that the language model has requested.

Tool calls are actions that the agent executes on behalf of the language model,
such as reading files, executing code, or fetching data from external sources.

See protocol docs: [Tool Calls](https://agentclientprotocol.com/protocol/tool-calls)

**Type:** Object

**Properties:**

<ResponseField name="_meta" type={"object"}>
  Extension point for implementations
</ResponseField>
<ResponseField
  name="content"
  type={
    <>
      <span>
        <a href="#toolcallcontent">ToolCallContent</a>
      </span>
      <span>[]</span>
    </>
  }
>
  Content produced by the tool call.
</ResponseField>
<ResponseField name="kind" type={<a href="#toolkind">ToolKind</a>}>
  The category of tool being invoked. Helps clients choose appropriate icons and
  UI treatment.
</ResponseField>
<ResponseField
  name="locations"
  type={
    <>
      <span>
        <a href="#toolcalllocation">ToolCallLocation</a>
      </span>
      <span>[]</span>
    </>
  }
>
  File locations affected by this tool call. Enables "follow-along" features in
  clients.
</ResponseField>
<ResponseField name="rawInput" type={"object"}>
  Raw input parameters sent to the tool.
</ResponseField>
<ResponseField name="rawOutput" type={"object"}>
  Raw output returned by the tool.
</ResponseField>
<ResponseField
  name="status"
  type={<a href="#toolcallstatus">ToolCallStatus</a>}
>
  Current execution status of the tool call.
</ResponseField>
<ResponseField name="title" type={"string"} required>
  Human-readable title describing what the tool is doing.
</ResponseField>
<ResponseField
  name="toolCallId"
  type={<a href="#toolcallid">ToolCallId</a>}
  required
>
  Unique identifier for this tool call within the session.
</ResponseField>

## <span class="font-mono">ToolCallContent</span>

Content produced by a tool call.

Tool calls can produce different types of content including
standard content blocks (text, images) or file diffs.

See protocol docs: [Content](https://agentclientprotocol.com/protocol/tool-calls#content)

**Type:** Union

<ResponseField name="content">
Standard content block (text, images, resources).

<Expandable title="Properties">

<ResponseField name="_meta" type={"object"}>
  Extension point for implementations
</ResponseField>
<ResponseField
  name="content"
  type={<a href="#contentblock">ContentBlock</a>}
  required
>
  The actual content block.
</ResponseField>
<ResponseField name="type" type={"string"} required></ResponseField>

</Expandable>
</ResponseField>

<ResponseField name="diff">
File modification shown as a diff.

<Expandable title="Properties">

<ResponseField name="_meta" type={"object"}>
  Extension point for implementations
</ResponseField>
<ResponseField name="newText" type={"string"} required>
  The new content after modification.
</ResponseField>
<ResponseField name="oldText" type={"string | null"}>
  The original content (None for new files).
</ResponseField>
<ResponseField name="path" type={"string"} required>
  The file path being modified.
</ResponseField>
<ResponseField name="type" type={"string"} required></ResponseField>

</Expandable>
</ResponseField>

<ResponseField name="terminal">
Embed a terminal created with `terminal/create` by its id.

The terminal must be added before calling `terminal/release`.

See protocol docs: [Terminal](https://agentclientprotocol.com/protocol/terminals)

<Expandable title="Properties">

<ResponseField name="_meta" type={"object"}>
  Extension point for implementations
</ResponseField>
<ResponseField name="terminalId" type={"string"} required></ResponseField>
<ResponseField name="type" type={"string"} required></ResponseField>

</Expandable>
</ResponseField>

## <span class="font-mono">ToolCallId</span>

Unique identifier for a tool call within a session.

**Type:** `string`

## <span class="font-mono">ToolCallLocation</span>

A file location being accessed or modified by a tool.

Enables clients to implement "follow-along" features that track
which files the agent is working with in real-time.

See protocol docs: [Following the Agent](https://agentclientprotocol.com/protocol/tool-calls#following-the-agent)

**Type:** Object

**Properties:**

<ResponseField name="_meta" type={"object"} >
  Extension point for implementations
</ResponseField>
<ResponseField name="line" type={"integer | null"} >
  Optional line number within the file.

    - Minimum: `0`

</ResponseField>
<ResponseField name="path" type={"string"} required>
  The file path being accessed or modified.
</ResponseField>

## <span class="font-mono">ToolCallStatus</span>

Execution status of a tool call.

Tool calls progress through different statuses during their lifecycle.

See protocol docs: [Status](https://agentclientprotocol.com/protocol/tool-calls#status)

**Type:** Union

<ResponseField name="pending">
  The tool call hasn't started running yet because the input is either streaming
  or we're awaiting approval.
</ResponseField>

<ResponseField name="in_progress">
  The tool call is currently running.
</ResponseField>

<ResponseField name="completed">
  The tool call completed successfully.
</ResponseField>

<ResponseField name="failed">The tool call failed with an error.</ResponseField>

## <span class="font-mono">ToolCallUpdate</span>

An update to an existing tool call.

Used to report progress and results as tools execute. All fields except
the tool call ID are optional - only changed fields need to be included.

See protocol docs: [Updating](https://agentclientprotocol.com/protocol/tool-calls#updating)

**Type:** Object

**Properties:**

<ResponseField name="_meta" type={"object"}>
  Extension point for implementations
</ResponseField>
<ResponseField name="content" type={"array | null"}>
  Replace the content collection.
</ResponseField>
<ResponseField
  name="kind"
  type={
    <>
      <span>
        <a href="#toolkind">ToolKind</a>
      </span>
      <span> | null</span>
    </>
  }
>
  Update the tool kind.
</ResponseField>
<ResponseField name="locations" type={"array | null"}>
  Replace the locations collection.
</ResponseField>
<ResponseField name="rawInput" type={"object"}>
  Update the raw input.
</ResponseField>
<ResponseField name="rawOutput" type={"object"}>
  Update the raw output.
</ResponseField>
<ResponseField
  name="status"
  type={
    <>
      <span>
        <a href="#toolcallstatus">ToolCallStatus</a>
      </span>
      <span> | null</span>
    </>
  }
>
  Update the execution status.
</ResponseField>
<ResponseField name="title" type={"string | null"}>
  Update the human-readable title.
</ResponseField>
<ResponseField
  name="toolCallId"
  type={<a href="#toolcallid">ToolCallId</a>}
  required
>
  The ID of the tool call being updated.
</ResponseField>

## <span class="font-mono">ToolKind</span>

Categories of tools that can be invoked.

Tool kinds help clients choose appropriate icons and optimize how they
display tool execution progress.

See protocol docs: [Creating](https://agentclientprotocol.com/protocol/tool-calls#creating)

**Type:** Union

<ResponseField name="read">Reading files or data.</ResponseField>

<ResponseField name="edit">Modifying files or content.</ResponseField>

<ResponseField name="delete">Removing files or data.</ResponseField>

<ResponseField name="move">Moving or renaming files.</ResponseField>

<ResponseField name="search">Searching for information.</ResponseField>

<ResponseField name="execute">Running commands or code.</ResponseField>

<ResponseField name="think">Internal reasoning or planning.</ResponseField>

<ResponseField name="fetch">Retrieving external data.</ResponseField>

<ResponseField name="switch_mode">
  Switching the current session mode.
</ResponseField>

<ResponseField name="other">Other tool types (default).</ResponseField>

## <span class="font-mono">UnstructuredCommandInput</span>

All text that was typed after the command name is provided as input.

**Type:** Object

**Properties:**

<ResponseField name="_meta" type={"object"}>
  Extension point for implementations
</ResponseField>
<ResponseField name="hint" type={"string"} required>
  A hint to display when the input hasn't been provided yet
</ResponseField><|MERGE_RESOLUTION|>--- conflicted
+++ resolved
@@ -2212,33 +2212,17 @@
 | `"assistant"` |
 | `"user"`      |
 
-<<<<<<< HEAD
-## <span class="font-mono">SessionCapabilities</span>
-
-Session capabilities supported by the agent.
-
-As a baseline, all Agents **MUST** support `session/new`, `session/prompt`, `session/cancel`, and `session/update`.
-
-Optionally, they **MAY** support other session methods and notifications by specifying additional capabilities.
-
-Note: `session/load` is still handled by the top-level `load_session` capability. This will be unified in future versions of the protocol.
-
-See protocol docs: [Session Capabilities](https://agentclientprotocol.com/protocol/initialization#session-capabilities)
-=======
 ## <span class="font-mono">SelectedPermissionOutcome</span>
 
 The user selected one of the provided options.
->>>>>>> 0a16b7ec
-
-**Type:** Object
-
-**Properties:**
-
-<ResponseField name="_meta" type={"object"}>
-  Extension point for implementations
-</ResponseField>
-<<<<<<< HEAD
-=======
+
+**Type:** Object
+
+**Properties:**
+
+<ResponseField name="_meta" type={"object"}>
+  Extension point for implementations
+</ResponseField>
 <ResponseField
   name="optionId"
   type={<a href="#permissionoptionid">PermissionOptionId</a>}
@@ -2246,7 +2230,26 @@
 >
   The ID of the option the user selected.
 </ResponseField>
->>>>>>> 0a16b7ec
+
+## <span class="font-mono">SessionCapabilities</span>
+
+Session capabilities supported by the agent.
+
+As a baseline, all Agents **MUST** support `session/new`, `session/prompt`, `session/cancel`, and `session/update`.
+
+Optionally, they **MAY** support other session methods and notifications by specifying additional capabilities.
+
+Note: `session/load` is still handled by the top-level `load_session` capability. This will be unified in future versions of the protocol.
+
+See protocol docs: [Session Capabilities](https://agentclientprotocol.com/protocol/initialization#session-capabilities)
+
+**Type:** Object
+
+**Properties:**
+
+<ResponseField name="_meta" type={"object"}>
+  Extension point for implementations
+</ResponseField>
 
 ## <span class="font-mono">SessionId</span>
 
