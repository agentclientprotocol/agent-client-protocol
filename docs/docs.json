{
  "$schema": "https://mintlify.com/docs.json",
  "theme": "maple",
  "name": "Agent Client Protocol",
  "description": "The Agent Client Protocol (ACP) is a protocol that standardizes communication between code editors.",
  "colors": {
    "primary": "#0084d1",
    "light": "#00bcff",
    "dark": "#0084d1"
  },
  "background": {
    "color": {
      "light": "#f8f8f6",
      "dark": "#12141A"
    }
  },
  "fonts": {
    "heading": {
      "family": "Lora",
      "format": "woff2"
    },
    "body": {
      "family": "Public Sans",
      "format": "woff2"
    }
  },
  "favicon": {
    "light": "/logo/fav-light.png",
    "dark": "/logo/fav-dark.png"
  },
  "navbar": {
    "links": [
      {
        "label": "GitHub",
        "href": "https://github.com/agentclientprotocol/agent-client-protocol"
      },
      {
        "label": "Zed Industries",
        "href": "https://zed.dev"
      },
      {
        "label": "JetBrains",
        "href": "https://jetbrains.com"
      }
    ]
  },
  "navigation": {
    "tabs": [
      {
        "tab": "Protocol",
        "pages": [
          {
            "group": "Overview",
            "pages": [
              "overview/introduction",
              "overview/architecture",
              "overview/agents",
              "overview/clients"
            ]
          },
          {
            "group": "Protocol",
            "pages": [
              "protocol/overview",
              "protocol/initialization",
              "protocol/session-setup",
              "protocol/prompt-turn",
              "protocol/content",
              "protocol/tool-calls",
              "protocol/file-system",
              "protocol/terminals",
              "protocol/agent-plan",
              "protocol/session-modes",
              "protocol/slash-commands",
              "protocol/extensibility",
              "protocol/transports",
              "protocol/schema",
              {
                "group": "Draft: In Progress and May Change",
                "hidden": true,
                "pages": [
                  "protocol/draft/cancellation",
                  "protocol/draft/schema"
                ]
              }
            ]
          },
          {
            "group": "Libraries",
            "pages": [
              "libraries/kotlin",
              "libraries/python",
              "libraries/rust",
              "libraries/typescript",
              "libraries/community"
            ]
          }
        ]
      },
      {
        "tab": "RFDs",
        "pages": [
          "rfds/about",
          {
            "group": "Draft",
            "pages": [
              "rfds/session-list",
              "rfds/session-config-options",
<<<<<<< HEAD
              "rfds/message-id"
=======
              "rfds/session-fork",
              "rfds/request-cancellation",
              "rfds/session-resume",
              "rfds/meta-propagation",
              "rfds/session-info-update",
              "rfds/agent-telemetry-export"
>>>>>>> 37d12f4b
            ]
          },
          { "group": "Preview", "pages": [] },
          { "group": "Completed", "pages": ["rfds/introduce-rfd-process"] }
        ]
      },
      {
        "tab": "Community",
        "pages": [
          "community/communication",
          "community/code-of-conduct",
          "community/governance",
          "community/working-interest-groups",
          "community/contributing"
        ]
      },
      {
        "tab": "Updates",
        "pages": ["updates"]
      },
      {
        "tab": "Brand",
        "pages": ["brand"]
      }
    ]
  },
  "logo": {
    "light": "/logo/light.svg",
    "dark": "/logo/dark.svg"
  },
  "seo": {
    "metatags": {
      "og:image": "https://zed.dev/img/acp/og-dark.webp"
    },
    "indexing": "navigable"
  },
  "footer": {
    "socials": {
      "github": "https://github.com/agentclientprotocol/agent-client-protocol"
    }
  },
  "contextual": {
    "options": ["copy", "view"]
  }
}<|MERGE_RESOLUTION|>--- conflicted
+++ resolved
@@ -104,18 +104,15 @@
           {
             "group": "Draft",
             "pages": [
+              "rfds/message-id",
               "rfds/session-list",
               "rfds/session-config-options",
-<<<<<<< HEAD
-              "rfds/message-id"
-=======
               "rfds/session-fork",
               "rfds/request-cancellation",
               "rfds/session-resume",
               "rfds/meta-propagation",
               "rfds/session-info-update",
               "rfds/agent-telemetry-export"
->>>>>>> 37d12f4b
             ]
           },
           { "group": "Preview", "pages": [] },
