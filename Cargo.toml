--- conflicted
+++ resolved
@@ -14,13 +14,8 @@
 include = ["/rust/**/*.rs", "/README.md", "/LICENSE", "/Cargo.toml"]
 
 [features]
-<<<<<<< HEAD
-unstable = ["unstable_session_list"]
-unstable_session_list = []
-=======
 unstable = ["unstable_session_model"]
 unstable_session_model = []
->>>>>>> 457f3088
 
 [lib]
 path = "rust/acp.rs"
